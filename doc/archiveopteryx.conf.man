.\" Copyright 2009 The Archiveopteryx Developers <info@aox.org>
<<<<<<< HEAD
.TH archiveopteryx.conf 5 2009-07-13 aox.org "Archiveopteryx Documentation"
=======
.TH archiveopteryx.conf 5 2009-03-30 aox.org "Archiveopteryx Documentation"
>>>>>>> 612a6ffe
.SH NAME
archiveopteryx.conf - configuration file for Archiveopteryx.
.SH SYNOPSIS
.B $CONFIGDIR/archiveopteryx.conf
.br
.SH DESCRIPTION
.nh
.PP
The
.I archiveopteryx.conf
file contains most global configuration settings for Archiveopteryx. It
is read by each server at startup. Syntax errors, unknown variables,
and other errors are logged via
.BR logd (8).
.PP
.I archiveopteryx.conf
and its sibling
.BR aoxsuper.conf (5)
are usually created at installation time, by running
.BR $LIBDIR/installer .
.PP
There is only one required variable, namely
.IR db-password .
.SH "SECURITY NOTE"
Anyone who can read
.I archiveopteryx.conf
can see the database user password, and use this password to read all
mail and in many cases even delete mail.
.PP
By default,
.I archiveopteryx.conf
is readable only by root.
.SH SETTINGS
.PP
All settings share a common format:
.IP
name = value # comment
.PP
For the
.I *-address
variables, the value may be either a hostname, an IPv4 or IPv6
address, the fully-qualified path to a Unix socket. For
.I imap-address
and a few other variables, the empty string is also allowed, meaning
"all IPv4/6 addresses of this host".
.SS "General Settings"
.IP hostname
Most of the servers need to know the fully-qualified hostname. The
default is computed at runtime and is normally acceptable.
.IP
Note that if the name is "localhost", there may be problems with
TLS. An IMAP/POP/SMTP/HTTP client may refuse a server certificate for
"localhost" if it already has seen a different certificate for
"localhost". We strongly suggest using a different
.IR hostname .
.IP use-ipv4
decides whether the various servers accept IPv4 connections.
.I true
by default.
.IP use-ipv6
decides whether the various servers accept IPv6 connections.
.I true
by default.
.IP undelete-time
is the number of days a message can be undeleted after being deleted,
.I 49
by default.
.IP server-processes
is the number of processes started to serve IMAP/POP/HTTP clients. This is
.I 1
by default. 1 is suitable for a small server.
.IP
The
.I server-processes
setting should be about as large as the number of CPUs available,
perhaps a little larger. We advise asking info@aox.org in unusual
cases.
.SS "Database Access"
.IP db
The type of database. The default,
.IR postgres ,
is currently the only supported value.
.IP db-address
The address of the database server. The default is
.IR $DBADDRESS .
.IP db-port
The port number of the database server. The default is
.IR 5432 .
.IP db-name
The name of the database to use. The default is
.IR $DBNAME .
.IP db-schema
The name of the schema in the database where the database objects are
installed. The default is
.IR $DBSCHEMA .
It is safe to ignore this setting.
.IP db-user
The name of the unprivileged Postgres user that the servers ordinarily
use. The default is
.IR $AOXUSER .
.IP db-password
The database password used for the
.IR db-user .
The default is an empty string.
.IP
Unless a password is specified, Archiveopteryx sets up a randomly-chosen
password and writes it to the configuration file during installation.
.IP db-max-handles
The maximum number of database handles that Archiveopteryx may open. The
default is
.IR 4 .
.IP
The server creates one handle at startup, and may create others if the
load justifies it (and as controlled by
.IR db-handle-interval ).
Note, however, that when running with
.IR security=on ,
new database handles can be created only if you connect to the server
using TCP/IP, not via Unix sockets. In the latter case, the server must
use the first handle throughout its lifetime, since the socket is no
longer accessible after
.IR chroot .
.IP db-handle-interval
The minimum interval (in seconds) between the creation of new database
handles. The default is
.IR 120 .
.SS Logging
.IP log-address
The address of the log server. The default is
.IR 127.0.0.1 .
.IP log-port
The port number at which
.BR logd (8)
listens, and to which the other servers connect. The default is
.IR 2054 .
.IP logfile
tells
.BR logd (8)
where to write log events. It may be set to an absolute file name
(starting with '/'), or to "syslog/category" (e.g. "syslog/local2"),
which logs via
.BR syslog (2),
or to
.IR "-" ,
which causes everything to be logged to
.IR stdout .
The default is to log to
.IR $LOGFILE .
.IP logfile-mode
is
.I $LOGFILEMODE
by default and controls the permissions used by
.BR logd (8)
if it creates
.IR logfile .
The format (three octal digits) is the same as that used by
.BR chmod (1).
.IP log-level
may be set to
.IR debug ,
.IR info ,
.IR significant ,
or
.IR error ,
in increasing order of severity (it is
.I significant
by default). If a message is logged with this severity or above, the log
server writes it to the logfile immediately. Messages with lower severity
are discarded.
.SS Security
.IP security
is
.I enabled
by default, and should be enabled whenever Archiveopteryx is
used in production. It causes the servers to lock themselves into a
.I chroot
jail and run with very limited unix and database privileges. Most
notably, they cannot open files or delete messages.
.IP
Turning security off has exactly one advantage: it simplifies
debugging.
.IP allow-plaintext-access
controls whether it is possible to read mail via an unencrypted
connection. The default value is
.IR always .
If this is changed to
.IR localhost ,
plaintext connections are permitted only from the host itself.
If it is changed to
.IR never ,
TLS is necessary to read mail.
.IP jail-directory
is
.I $JAILDIR
by default. On startup, each secure server uses
.BR chroot (2)
to jail themselves into this directory, which should be empty and
unreadable to
.IR jail-user .
.IP jail-user
is the user name under which the servers run, and is
.I $AOXUSER
by default. On startup, the servers change UID to this user. This user
should not have read or write access to the jail directory.
.IP jail-group
is the group name under which the servers run, and is
.I $AOXGROUP
by default. On startup, the servers change GID to this user.
.IP entropy-source
is the fully-qualified name of a file that acts as a source for random
bytes, whenever they are needed (e.g. SASL challenges). Set to
.I /dev/urandom
by default. If this is instead set to
.IR /dev/random ,
Archiveopteryx never uses anything less than perfectly random
numbers. In this case, make sure that there's enough entropy, or else
a series of rapid login attempts can block the entire server.
.SS "User Authentication"
http://www.archiveopteryx.org/sasl describes SASL and
authentication in more detail.
.IP allow-plaintext-passwords
controls whether the servers permit plaintext passwords, and how such
passwords are handled.
May be set to
.I always
(which is the default) or
.IR never .
(Future versions of Archiveopteryx will offer more settings.)
.IP auth-digest-md5
controls whether the servers offer the digest-md5 SASL mechanism.
.I Disabled
by default due to interoperability problems.
.IP auth-cram-md5
controls whether the servers offer the cram-md5 SASL mechanism.
.I Enabled
by default.
.IP auth-plain
controls whether the servers offer the plain-text SASL
mechanism.
.I Enabled
by default.
.IP
Note that disabling auth-plain doesn't disable all plaintext
passwords, since SASL isn't always used. To disable plaintext
passwords, use the
.I allow-plaintext-passwords
variable above.
.IP auth-anonymous
controls whether the servers offer anonymous login,
.I disabled
by default.
.SS "Mail delivery"
.IP use-lmtp
controls whether
.BR archiveopteryx (8)
should accept mail via LMTP (RFC 2033). The default is
.IR enabled .
.IP lmtp-address
specifies the address where
.BR archiveopteryx (8)
should listen for LMTP connections, and to which
.BR deliver (8)
should connect. The default is
.IR 127.0.0.1 .
.IP lmtp-port
specifies which port
.BR archiveopteryx (8)
should listen to, and which port
.BR deliver (8)
should connect to. The default is
.IR 2026 .
.IP use-smtp
controls whether
.BR archiveopteryx (8)
should accept mail via SMTP/ESMTP (RFC 2821/1869). SMTP is
.I disabled
by default.
.IP smtp-address
specifies the address where
.BR archiveopteryx (8)
should listen for SMTP connections The default is an empty string,
which means all available IPv4 and IPv6 interfaces.
.IP smtp-port
specifies which port
.BR archiveopteryx (8)
should listen to. The default is
.IR 25 .
.IP use-subaddressing
controls whether messages addressed to
.I user+tag@example.org
are accepted for delivery to
.I user@example.org
(if the latter is a valid recipient address). The default is
.IR false .
.IP address-separator
is the character that separates the username from the subaddress in a
localpart, e.g. the
.I +
in
.IR user+tag@example.org .
The default, which you should not need to change, is
.IR + .
This setting is relevant only if
.I use-subaddressing
is true.
.IP soft-bounce
specifies whether a delivery problem causes a message to be rejected
permanently (soft-bounce disabled) or queued at the MTA (soft-bounce
enabled). This is
.I enabled
by default. We recommend disabling it when you are confident that mail
delivery works.
.IP message-copy
specifies whether or not to keep filesystem copies of incoming
messages, e.g. to burn a mail log to CD/DVD regularly.
The default value of
.I none
means that no copies are ever made.
.IP
Setting it to
.I delivered
keeps copies of all delivered messages, a value of
.I errors
keeps only those messages that could not be delivered because of errors, and
.I all
keeps copies of all messages.
.IP message-copy-directory
specifies a directory to which mail delivered via LMTP/SMTP is copied, if
.I message-copy
is set. Its default value is
.IR $MESSAGEDIR .
.IP
If
.I message-copy-directory
does not exist or is not writable,
Archiveopteryx logs an error at startup and exits.
.IP
Each file in
.I message-copy-directory
contains one or more header lines, namely
.BR Error ,
.B From
and
.BR To ,
then an empty line, then the verbatim received mail message. If there is an
.B Error
line, the message was not delivered, and the rest of the line
describes the problem.
.IP
The file's name is a unique string of numbers and hyphens. It ends with
"-err" if there was an error injecting the message into the database.
.SS "SMTP Submission"
.IP use-smtp-submit
controls whether
.BR archiveopteryx (8)
should accept mail via SMTP-Submit (RFC 4409). The default is
.IR enabled .
.IP check-sender-addresses
controls whether
.BR archiveopteryx (8)
should check whether the sender is authorised to use the addresses in
the message. From, Sender, Return-Path (SMTP Mail From) and Reply-To
are all checked. The default is
.IR disabled .
.IP submit-copy-to-sender
controls whether
.BR archiveopteryx (8)
should ensure that the sender receives a copy of outgoing mail. The default
is
.IR disabled .
This can be used to ensure that all outgoing mail is archived.
.IP
If the sender already receives a copy of the message,
.I submit-copy-to-sender
has no effect. Senders will not receive two copies. The copy is
always sent to the user who sends the message, even if the From and/or
Return-Path is different. The sender's copy will be delivered through
the configured
.IR smarthost ,
as with any other outgoing message.
.IP smtp-submit-address
specifies the address where
.BR archiveopteryx (8)
should listen for Submit connections. The
default, an empty string, means to listen on all available IPv4 and
IPv6 addresses.
.IR 127.0.0.1 .
.IP smtp-submit-port
specifies which port
.BR archiveopteryx (8)
should listen to. The default is
.IR 587 .
.IP smarthost-address
specifies the address of the SMTP server which is used to relay mail to
remote recipients. The default is
.IR 127.0.0.1 .
.IP smarthost-port
specifies the port to use when forwarding mail to a smarthost. The
default is
.IR 25 .
(These defaults thus conflict with the default values of
.I smtp-address
and
.I smtp-port
when
.I use-smtp
is enabled.)
.IP use-smtps
controls whether
.BR archiveopteryx (8)
should accept SSL-wrapped SMTP connections. The default is
.IR false
(and the use of STARTTLS with SMTP Submit is strongly recommended
instead).
.IP smtps-address
is the address where
.BR archiveopteryx (8)
listens for new SSL-wrapped SMTP connections. As for
.IR smtp-address ,
the default is an empty string, which means all available IPv4 and
IPv6 addresses.
.IP smtps-port
is the port where
.BR archiveopteryx (8)
accepts SSL-wrapped SMTP connections,
.I 465
by default.
.SS IMAP
.IP use-imap
must be enabled for
.BR archiveopteryx (8)
to accept IMAP connections. The default is
.IR true .
.IP imap-address
is the address where
.BR archiveopteryx (8)
listens for new connections. The
default, an empty string, means to listen on all available IPv4 and
IPv6 addresses.
.IP imap-port
is the port where
.BR archiveopteryx (8)
accepts connections,
.I 143
by default.
.IP use-imaps
controls whether
.BR archiveopteryx (8)
should also accept SSL-wrapped IMAP connections. The default is
.I false
(and the use of STARTTLS over the standard IMAP port is strongly
recommended instead).
.IP imaps-address
is the address where
.BR archiveopteryx (8)
listens for new SSL-wrapped connections. As for
.IR imap-address ,
the default is an empty string, which means all available IPv4 and
IPv6 addresses.
.IP imaps-port
is the port where
.BR archiveopteryx (8)
accepts SSL-wrapped connections,
.I 993
by default.
.SS POP
.IP use-pop
must be enabled for
.BR archiveopteryx (8)
to accept POP3 connections. The default is
.IR false .
.IP pop-address
is the address where
.BR archiveopteryx (8)
listens for new connections. The default, an empty string, means to
listen on all available IPv4 and IPv6 addresses.
.IP pop-port
is the port where
.BR archiveopteryx (8)
accepts connections,
.I 110
by default.
.SS HTTP
.IP use-http
decides whether Archiveopteryx offers HTTP service at all, and is
.I no
by default.
.IP http-address
is the address where
.BR archiveopteryx (8)
listens for new connections. The default is
.IR 127.0.0.1 .
.IP http-port
is the port where
.BR archiveopteryx (8)
accepts connections,
.I 8808
by default.
.IP use-https
decides whether Archiveopteryx offers HTTPS (SSL-wrapped HTTP) service,
and is
.I no
by default.
.IP https-address
is the address where
.BR archiveopteryx (8)
listens for new HTTPS connections. The default is
.IR 127.0.0.1 .
.IP https-port
is the port where
.BR archiveopteryx (8)
accepts connections,
.I 8443
by default.
.IP accept-any-http-host
decides whether
.BR archiveopteryx (8)
accepts any hostname supplied by the client, and is
.I enabled
by default. Properly speaking, it would be better to disable this, but
that would add complexity without giving anything in return.
.IP use-web-archive
decides whether archiveopteryx provides web-visible archives of
world-readable mailboxes. The default is
.I false
and for the moment we recommend leaving it at false. This code is not
ready for production use.
.IP archive-prefix
is the common prefix for all URLs offering archive access to mailboxes
via the web. These mailboxes must be readable by the anonymous user.
The default value is empty.
.IP use-webmail
ldecides whether archiveopteryx provides webmail access. The default is
.I false
and we strongly recommend leaving it at false. Don't enable this.
.IP webmail-prefix
is the common prefix for all URLs offering authenticated webmail access
to mailboxes via the web. The default value is
.IR /webmail .
.IP webmail-css-url
points to the style sheet used for webmail and archive pages.
The default value is
.IR http://www.archiveopteryx.org/webmail/default.css .
By using a different URL you can change the appearance of the pages
completely.
.IP webmail-js-url
points to a javascript which will be included in all webmail and
archive pages. The default is an empty string, which means to not
include any external javascript. This can be used together with
.I webmail-css-url
to change the behaviour of the webmail and archive pages.
.IP favicon-url
is the URL of the favicon displayed for your site by many web browsers.
The default value is
.IR http://www.archiveopteryx.org/favicon.ico ,
but you can change it to anything. When the browser requests the favicon,
.BR archiveopteryx (8)
responds with a redirect to this URL.
.SS SIEVE
.IP use-sieve
controls whether or not the
.I managesieve
server is started. The default is
.IR enabled .
.IP managesieve-address
specifies the address where
.BR archiveopteryx (8)
should listen for connections. The default is an empty string, which
means to listen on all available IPv4 and IPv6 addresses.
.IR an empt
.IP managesieve-port
specifies which port
.BR archiveopteryx (8)
should listen to. The default is
.IR 2000 .
.SS TLS
.IP use-tls
regulates whether Archiveopteryx supports TLS at all. The default is
.IR enabled .
.IP tls-certificate
is the absolute file name of the TLS private key and signed certificate,
e.g.
.IR $CONFIGDIR/imap.p15 .
If
.I tls-certificate
is not specified, tlsproxy generates a private key and a self-signed
certificate at runtime and stores both in
.IR $CONFIGDIR/automatic-key.p15 .
.IP tls-certificate-label
is a label that uniquely identifies the key and certificate to use in
the PKCS #15 key file identified by
.I tls-certificate
(which can contain multiple key pairs). By default, this
is empty, and the current hostname is used as a label.
.IP tls-certificate-secret
is a secret password used to access the appropriate key and certificate
in the PKCS #15 key file identified by
.IR tls-certificate .
.IP tlsproxy-address
is the address where
.BR tlsproxy (8)
listens for new connections. The default is
.IR 127.0.0.1 .
.IP tlsproxy-port
is the port where
.BR tlsproxy (8)
accepts connections,
.I 2061
by default.
.SH SYNTAX
.PP
The name is case insensitive, as shown:
.IP
hostname = test1.example.com
.br
HOSTNAME = mailserver.example.org
.PP
The value is case insensitive wherever possible. (Exceptions
include logfile, db-user and db-password.)
.PP
There are three datatypes: Strings, numbers and toggles.
.PP
Strings may be written as a single unquoted word or quoted with either
single or double quotes, as shown in these three examples:
.IP
db-password = single.word
.br
db-password = "rock'n'roll" # a 12-character password
.br
db-password = 'two words, quoted' # a 17-character one
.PP
Only single-line strings can be used. Single-word strings may contain
the characters a-z, A-Z, 0-9, dot, hyphen and slash.
.PP
Numbers are integers not smaller than 0 and not larger than 2147483647
(ie. 31-bit unsigned integers).
.PP
Toggles are written as a single word.
.IR Yes ,
.IR true ,
.IR on ,
.IR 1 ,
and
.I enabled
all
mean that the toggle is enabled, while
.IR no ,
.IR false ,
.IR off ,
.IR 0 ,
and
.I disabled
unsurprisingly mean disabled. Toggles are case-insensitive.
.IP
use-lmtp = yes
.br
crash-and-delete-all-the-mail = off
.PP
Spaces are allowed at the start of the line, before and after '=', and
after the value. Comments extend from '#' to the end of the line.
.IP
# this is a comment
.br
hostname=stuff.nonsense.example.com # also a comment
.br
 logfile    =   /dev/null# and this is a comment
.br
# empty lines are ignored
.SH AUTHOR
The Archiveopteryx Developers, info@aox.org.
.SH VERSION
This man page covers Archiveopteryx version 3.1.2, released 2009-07-13,
http://www.archiveopteryx.org/3.1.2
.SH SEE ALSO
.BR archiveopteryx (8),
.BR deliver (8),
.BR logd (8),
.BR tlsproxy (8),
http://www.archiveopteryx.org<|MERGE_RESOLUTION|>--- conflicted
+++ resolved
@@ -1,9 +1,5 @@
 .\" Copyright 2009 The Archiveopteryx Developers <info@aox.org>
-<<<<<<< HEAD
-.TH archiveopteryx.conf 5 2009-07-13 aox.org "Archiveopteryx Documentation"
-=======
 .TH archiveopteryx.conf 5 2009-03-30 aox.org "Archiveopteryx Documentation"
->>>>>>> 612a6ffe
 .SH NAME
 archiveopteryx.conf - configuration file for Archiveopteryx.
 .SH SYNOPSIS
