--- conflicted
+++ resolved
@@ -404,26 +404,22 @@
                         isPgpSigned = true;
                     }
                     // -hgu 
-                    if ( isPgpSigned ) {
-                        // store the complete to-be-signed part, incl. header(s), to keep the unchanged version
-                        ::log( "**** hgu **** signed mail, adding complete body:" + rfc2822.mid(sigstart, i - start),Log::Debug );
-                        Bodypart * bpt = new Bodypart( 0, parent );
-                        bpt->setPgpSigned( true );  // really needed ?
-                        bpt->setData( rfc2822.mid(sigstart, i - sigstart) );
-                        bpt->setNumBytes( i - sigstart );
-                        children->append( bpt );
-                        ::log( "**** hgu **** adding signed mail body completed", Log::Debug );
-                        isPgpSigned = false;
-<<<<<<< HEAD
-                    }
-=======
-                    } 
->>>>>>> 27161bda
   
                     ::log( "Bodypart::parseMultipart - will parseBodypart", Log::Debug );
                     Bodypart * bp =
                         parseBodypart( start, i, rfc2822, h, parent );
                     bp->d->number = pn;
+                    if ( isPgpSigned ) {
+                        // override contents to store the complete to-be-signed part, 
+                        // incl. header(s), to keep the unchanged version
+                        ::log( "**** hgu **** signed mail, adding complete body:" + rfc2822.mid(sigstart, i - start),Log::Debug );
+                        bp->setPgpSigned( true );
+                        bp->setData( rfc2822.mid(sigstart, i - sigstart) );
+                        bp->setNumBytes( i - sigstart );
+                        ::log( "**** hgu **** adding signed mail body completed", Log::Debug );
+                        isPgpSigned = false;
+                    }
+                    
                     children->append( bp );
                     pn++;
     
