--- conflicted
+++ resolved
@@ -409,11 +409,8 @@
             d->transaction->execute();
         }
         else {
-<<<<<<< HEAD
-=======
             // The transaction was independent. Roll it back
             // explicitly, then discard it.
->>>>>>> f1686880
             old->transaction->rollback();
         }
         // We try again in five seconds, that should be enough for
