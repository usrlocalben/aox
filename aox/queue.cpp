--- conflicted
+++ resolved
@@ -88,13 +88,8 @@
 
             EString s(
                 "select action, status, "
-<<<<<<< HEAD
-                "lower(a.domain) as domain::text, a.localpart::text, "
+                "a.domain as domain::text, a.localpart::text, "
                 "a.localpart||'@'||a.domain as recipient::text "
-=======
-                "a.domain, a.localpart, "
-                "a.localpart||'@'||a.domain as recipient "
->>>>>>> a982fad8
                 "from delivery_recipients dr join addresses a "
                 "on (dr.recipient=a.id) where dr.delivery=$1 "
                 "order by dr.action, a.domain, a.localpart"
