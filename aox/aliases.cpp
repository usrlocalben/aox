--- conflicted
+++ resolved
@@ -136,12 +136,7 @@
     if ( !d->t ) {
         if ( !d->mailboxName.isEmpty() ) {
             d->mailbox = Mailbox::obtain( d->mailboxName, false );
-<<<<<<< HEAD
-            if ( !d->mailbox ||
-                 d->mailbox->synthetic() || d->mailbox->deleted() )
-=======
             if ( !d->mailbox || d->mailbox->deleted() )
->>>>>>> 612a6ffe
                 error( "No mailbox named " + d->mailboxName.utf8() );
         }
 
